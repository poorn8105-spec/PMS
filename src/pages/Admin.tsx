--- conflicted
+++ resolved
@@ -1088,11 +1088,7 @@
         date: format(generalNewAppointment.selectedDate, 'yyyy-MM-dd'),
         time: generalNewAppointment.time,
         status: 'Confirmed' as const,
-<<<<<<< HEAD
         patient_id: null  // Automatic patient linking: Database trigger will find existing patient by phone/name or create new one
-=======
-        patient_id: selectedPatientForBooking?.id || null
->>>>>>> db396454
       };
 
       console.log('🚀 Calling appointmentsApi.create with:', newAppointment);
